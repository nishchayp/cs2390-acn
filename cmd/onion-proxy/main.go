package main

import (
	"bufio"
	"crypto/ecdh"
	"cs2390-acn/pkg/crypto"
	"cs2390-acn/pkg/models"
	"cs2390-acn/pkg/protocol"
	"fmt"
	"log/slog"
	"net"
	"net/netip"
	"os"
	"strings"
)

// Global declaration
var self *models.OnionProxy

// Initialize the instance of Onion Router
func InitializeSelf() (*models.OnionProxy, error) {
	op := &models.OnionProxy{
		CircIDCounter: 0,
		Curve:         ecdh.P256(),
	}
	// Create a empty circuit
	op.CurrCircuit = &models.Circuit{
		EntryConn: nil,
		Path:      []models.ORHop{},
	}
	return op, nil
}

func EstablishEntryORHop() {
	// Generate session key pair
	sessionPrivKey, sessionPubKey, err := crypto.GenerateKeyPair(self.Curve)
	if err != nil {
		slog.Warn("Failed to generate session key pair", "Err", err)
		return
	}

	createCellPayload := protocol.CreateCellPayload{
		PublicKey: sessionPubKey,
	}
	marshalledPayload, err := createCellPayload.Marshall()
	if err != nil {
		slog.Warn("Failed to establish ckt.", "Err", err)
		return
	}

	createCell := protocol.Cell{
		CircID: self.CircIDCounter,
		Cmd:    uint8(protocol.Create),
	}
	copy(createCell.Data[:], marshalledPayload)
	self.CurrCircuit.Path[0].CircID = self.CircIDCounter
	self.CircIDCounter++

	createCell.Send(self.CurrCircuit.EntryConn)

	// Recv created cell as response
	createdCell := protocol.Cell{}
	err = createdCell.Recv(self.CurrCircuit.EntryConn)
	if err != nil {
		slog.Warn("Failed to recv created cell", "Err", err)
		return
	}
	var createdPayload protocol.CreatedCellPayload
	err = createdPayload.Unmarshall(createdCell.Data[:])
	if err != nil {
		slog.Warn("Failed to unmarshall, Err", "Err", err)
		return
	}

	sharedSymKey, err := crypto.ComputeSharedSecret(sessionPrivKey, createdPayload.PublicKey)
	if err != nil {
		slog.Error("Failed to compute shared secret", "Err", err)
		return
	}

	slog.Debug("shared secrets checksum", "local checksum", crypto.Hash(sharedSymKey), "recv checksum", createdPayload.SharedSymKeyChecksum)
	slog.Debug("shared secret", "local", sharedSymKey)

	if crypto.Hash(sharedSymKey) != createdPayload.SharedSymKeyChecksum {
		slog.Warn("Failed to compute identical shared secrets", "local checksum", crypto.Hash(sharedSymKey), "recv checksum", createdPayload.SharedSymKeyChecksum)
		return
	}
	self.CurrCircuit.Path[0].SharedSymKey = sharedSymKey

	slog.Info("Established Entry OR Hop")
}

func EstablishCircuit() {
	// TODO: change to parse directory
	self.CurrCircuit.Path = append(self.CurrCircuit.Path, models.ORHop{AddrPort: netip.MustParseAddrPort("127.0.0.1:9090")})
	self.CurrCircuit.Path = append(self.CurrCircuit.Path, models.ORHop{AddrPort: netip.MustParseAddrPort("127.0.0.1:9091")})
	self.CurrCircuit.Path = append(self.CurrCircuit.Path, models.ORHop{AddrPort: netip.MustParseAddrPort("127.0.0.1:9092")})

	// Create a output socket and connect to entry OR
	conn, err := net.Dial("tcp4", self.CurrCircuit.Path[0].AddrPort.String())
	if err != nil {
		slog.Warn("Failed to create a output socket and connect", "Err", err)
		return
	}
	self.CurrCircuit.EntryConn = conn

	EstablishEntryORHop()

}

func SendRelayExtendCell(nextHopPublicKey *ecdh.PublicKey) error {
	// Construct the payload with OP public key (RSA encrypted) and next hop's IP (plain)
	// For RSA encryption, use the provided public key of the next hop
	// Since we're skipping the RSA encryption part, I'm directly marshalling the public key
	_, sessionPubKey, err := crypto.GenerateKeyPair(self.Curve)
	// sessionPrivKey unused for now (not received any response yet)
	if err != nil {
		slog.Error("Failed to generate session key pair", "Err", err)
		return err
	}
	nextORHop := self.CurrCircuit.Path[1]

	// 　Marshall Address
	relayExtendCellPayload := protocol.RelayExtendCellPayload{
		PublicKey:  sessionPubKey, // RSA_Enc(sessionPubKey, OR2's public key)
		NextORAddr: nextORHop.AddrPort,
	}

	marshalledExtendPayload, _ := relayExtendCellPayload.Marshall()

	// marshalledORHop, err := models.MarshallORHop(nextORHop)
	// if err != nil {
	// 	slog.Error("Failed to marshal nextORHop", "Err", err)
	// 	return err
	// }

	// marshalledPubKey, err := x509.MarshalPKIXPublicKey(sessionPubKey)
	// if err != nil {
	// 	slog.Error("Failed to marshal public key", "Err", err)
	// 	return err
	// }

	// // Data = ORHop + PubKey
	// dataPayload := append(marshalledPubKey, marshalledORHop...)

	// // Truncate or pad the payload as necessary to fit the relay cell size
	// if len(dataPayload) < protocol.RelayPayloadSize {
	// 	dataPayload = append(dataPayload, make([]byte, protocol.RelayPayloadSize-len(dataPayload))...)
	// } else {
	// 	dataPayload = dataPayload[:protocol.RelayPayloadSize]
	// }

	digest := crypto.HashDigest(marshalledExtendPayload)

	// Construct the relay cell payload
	relayPayload := protocol.RelayCellPayload{
		StreamID: 0, // TODO: Set the StreamID if needed in the future
		Digest:   [protocol.DigestSize]byte(digest),
		Len:      uint16(len(marshalledExtendPayload)),
		Cmd:      protocol.Extend,
	}
	copy(relayPayload.Data[:], marshalledExtendPayload)
	// Encrypt the payload using the shared symmetric key with the Entry OR
	sharedSecret := self.CurrCircuit.Path[0].SharedSymKey
	marshalledPayload, err := relayPayload.Marshall()
	if err != nil {
		slog.Error("Failed to marshall relay payload", "Err", err)
		return err
	}
	encryptedRelayPayload, err := crypto.EncryptData(sharedSecret, marshalledPayload[:])
	if err != nil {
		slog.Error("Failed to encrypt marshalled relay payload", "Err", err)
		return err
	}

	// Create a relay cell and send it
	relayCell := protocol.Cell{
		CircID: self.CurrCircuit.Path[0].CircID, // Use the circuit ID for the entry node
		Cmd:    uint8(protocol.Relay),
	}
	copy(relayCell.Data[:], encryptedRelayPayload)

	relayCell.Send(self.CurrCircuit.EntryConn)

	respRelayCell := protocol.Cell{}
	respRelayCell.Recv(self.CurrCircuit.EntryConn)
}

func RunREPL() {
	scanner := bufio.NewScanner(os.Stdin)
	fmt.Print("> ")
	for scanner.Scan() {
		line := scanner.Text()
		words := strings.Split(line, " ")
		cmd := words[0]
		switch cmd {
		case "exit":
			os.Exit(0)
		case "show-circuit":
			// TODO: print current path
		case "establish-circuit", "est-ckt":
			EstablishCircuit()
			// TODO: create circuit
		case "send":
			// destIp := words[1]
			// message := strings.Join(words[2:], " ")
			// protocol.SendTest(ipStack, destIp, message)
		default:
			fmt.Println("Invalid command:")
			// ListCommands()
		}
		fmt.Print("> ")
	}
}

func main() {
	logger := slog.New(slog.NewTextHandler(os.Stdout, &slog.HandlerOptions{Level: slog.LevelInfo}))
	slog.SetDefault(logger)

<<<<<<< HEAD
	// RunREPL()

	/* TEST crypto.go */

	/* Workflow:
	1. Generating a Diffie-Hellman key pair.
	2. Computing a shared secret using the public key from the key pair (simulating a handshake with another party).
	3. Hashing the shared secret to fit the size required for AES.
	4. Test AES: Using the hashed shared secret as a key to encrypt and decrypt data.
	*/

	// Step 1: Generate ECDH key pair for Diffie-Hellman handshake, using Alice & Bob as an example
	curve := ecdh.P256()
	privKey1, pubKey1, err := crypto.GenerateKeyPair(curve)
	slog.Debug("Alice AES Private Key ", hex.EncodeToString(privKey1.Bytes()))
	slog.Debug("Alice AES Public Key ", hex.EncodeToString(pubKey1.Bytes()))

	privKey2, pubKey2, err := crypto.GenerateKeyPair(curve)
	// Generate RSA key pair for Bob
	privRSAKey2, pubRSAKey2, err := crypto.GenerateRSAKeys()

	// Encrypt and Decrypt Alice's AES public key using RSA key pair.
	cipherKey1, err := crypto.EncryptWithPublicKey(pubKey1.Bytes(), pubRSAKey2)
	slog.Debug("Alice RSA Encrypted her Public Key to Bob: ", hex.EncodeToString(cipherKey1))

	decryptMsgKey1, err := crypto.DecryptWithPrivateKey(cipherKey1, privRSAKey2)

	slog.Debug("Bob RSA Decrypted Public Key from Alice: ", hex.EncodeToString(decryptMsgKey1))

	if bytes.Equal(pubKey1.Bytes(), decryptMsgKey1) {
		slog.Info("************** RSA succeeded ***************")
	} else {
		slog.Error("************** RSA encryption failed **************")
	}

	// Step 2: Computing a shared secret
	secret1, err := crypto.ComputeSharedSecret(privKey1, pubKey2)
	if err != nil {
		slog.Error("Failed to compute shared secret for Alice:", err)
		return
	}
=======
	// Setup self instance
	var err error
	self, err = InitializeSelf()
	if err != nil {
		slog.Error("Failed to initialize self.", "Err", err)
	}

	slog.Debug("Debug", "self", *self)
>>>>>>> ed67a781

	RunREPL()

<<<<<<< HEAD
	if bytes.Equal(secret1, secret2) {
		slog.Info("************** Diffie-Hellman key exchange succeeded!************** ")
	} else {
		slog.Error("************** Diffie-Hellman key exchange failed!************** ")
	}
	// CONSIDER: why hash and not just use shaed secret
	// Step 3: Hashing
	hashedSecret := crypto.Hash(secret1)
	hashedSecret2 := crypto.Hash(secret2)
	if bytes.Equal(hashedSecret, hashedSecret2) {
		slog.Info("************** Hashing is deterministic! **************")
	} else {
		slog.Error("Hashing is not deterministic!")
	}
=======
	// /* TEST crypto.go */
>>>>>>> ed67a781

	// /* Workflow:
	// 1. Generating a Diffie-Hellman key pair.
	// 2. Computing a shared secret using the public key from the key pair (simulating a handshake with another party).
	// 3. Hashing the shared secret to fit the size required for AES.
	// 4. Test AES: Using the hashed shared secret as a key to encrypt and decrypt data.
	// */

<<<<<<< HEAD
	slog.Info("Encrypted Data:", hex.EncodeToString(encryptedData))

	decryptedData, err := crypto.DecryptData(encryptedData, hashedSecret)
	if err != nil {
		slog.Error("Error decrypting data:", err)
		return
	}

	if string(decryptedData) == string(data) {
		slog.Info("************** Decryption successful!************** \n Decrypted message:", string(decryptedData))
	} else {
		slog.Error("Decryption failed. Decrypted data does not match original.")
	}
=======
	// Step 1: Generate ECDH key pair for Diffie-Hellman handshake, using Alice & Bob as an example
	// curve := ecdh.P256()
	// privKey1, pubKey1, err := crypto.GenerateKeyPair(curve)
	// slog.Debug("Alice AES Private Key ", hex.EncodeToString(privKey1.Bytes()))
	// slog.Debug("Alice AES Public Key ", hex.EncodeToString(pubKey1.Bytes()))

	// privKey2, pubKey2, err := crypto.GenerateKeyPair(curve)
	// // Generate RSA key pair for Bob
	// privRSAKey2, pubRSAKey2, err := crypto.GenerateRSAKeys()

	// Encrypt and Decrypt Alice's AES public key using RSA key pair.
	// cipherKey1, err := crypto.EncryptWithPublicKey(pubKey1.Bytes(), pubRSAKey2)
	// slog.Debug("Alice RSA Encrypted her Public Key to Bob: ", hex.EncodeToString(cipherKey1))

	// decryptMsgKey1, err := crypto.DecryptWithPrivateKey(cipherKey1, privRSAKey2)

	// slog.Debug("Bob RSA Decrypted Public Key from Alice: ", hex.EncodeToString(decryptMsgKey1))

	// if bytes.Equal(pubKey1.Bytes(), decryptMsgKey1) {
	// 	slog.Info("************** RSA succeeded ***************")
	// } else {
	// 	slog.Error("************** RSA encryption failed **************")
	// }

	// // Step 2: Computing a shared secret
	// secret1, err := crypto.ComputeSharedSecret(privKey1, pubKey2)
	// if err != nil {
	// 	slog.Error("Failed to compute shared secret for Alice:", err)
	// 	return
	// }

	// secret2, err := crypto.ComputeSharedSecret(privKey2, pubKey1)
	// if err != nil {
	// 	slog.Error("Failed to compute shared secret for Bob:", err)
	// 	return
	// }

	// if bytes.Equal(secret1, secret2) {
	// 	slog.Info("************** Diffie-Hellman key exchange succeeded!************** ")
	// } else {
	// 	slog.Error("************** Diffie-Hellman key exchange failed!************** ")
	// }
	// // CONSIDER: why hash and not just use shaed secret
	// // Step 3: Hashing
	// hashedSecret := crypto.Hash(secret1)
	// hashedSecret2 := crypto.Hash(secret2)
	// if bytes.Equal(hashedSecret, hashedSecret2) {
	// 	slog.Info("************** Hashing is deterministic! **************")
	// } else {
	// 	slog.Error("Hashing is not deterministic!")
	// }

	// // Step 4: Test AES functions
	// // Use the hashed secret as a key to encrypt and decrypt data
	// data := []byte("This is a test message.")
	// encryptedData, err := crypto.EncryptData(data, hashedSecret)
	// if err != nil {
	// 	slog.Error("Error encrypting data:", err)
	// 	return
	// }

	// slog.Info("Encrypted Data:", hex.EncodeToString(encryptedData))

	// decryptedData, err := crypto.DecryptData(encryptedData, hashedSecret)
	// if err != nil {
	// 	slog.Error("Error decrypting data:", err)
	// 	return
	// }

	// if string(decryptedData) == string(data) {
	// 	slog.Info("************** Decryption successful!************** \n Decrypted message:", string(decryptedData))
	// } else {
	// 	slog.Error("Decryption failed. Decrypted data does not match original.")
	// }
>>>>>>> ed67a781
}<|MERGE_RESOLUTION|>--- conflicted
+++ resolved
@@ -98,6 +98,76 @@
 
 	// Create a output socket and connect to entry OR
 	conn, err := net.Dial("tcp4", self.CurrCircuit.Path[0].AddrPort.String())
+	if err != nil {
+		slog.Warn("Failed to create a output socket and connect", "Err", err)
+		return
+	}
+	self.CurrCircuit.EntryConn = conn
+
+	EstablishEntryORHop()
+
+}
+
+func SendRelayExtendCell(nextHopPublicKey *ecdh.PublicKey) error {
+	// Construct the payload with OP public key (RSA encrypted) and next hop's IP (plain)
+	// For RSA encryption, use the provided public key of the next hop
+	// Since we're skipping the RSA encryption part, I'm directly marshalling the public key
+	_, sessionPubKey, err := crypto.GenerateKeyPair(self.Curve)
+	// sessionPrivKey unused for now (not received any response yet)
+	if err != nil {
+		slog.Error("Failed to generate session key pair", "Err", err)
+		return err
+	}
+	nextORHop := self.CurrCircuit.Path[1]
+
+	// 　Marshall Address
+	relayExtendCellPayload := protocol.RelayExtendCellPayload{
+		PublicKey:  sessionPubKey, // RSA_Enc(sessionPubKey, OR2's public key)
+		NextORAddr: nextORHop.AddrPort,
+	}
+
+	marshalledExtendPayload, _ := relayExtendCellPayload.Marshall()
+
+	// marshalledORHop, err := models.MarshallORHop(nextORHop)
+	// if err != nil {
+	// 	slog.Error("Failed to marshal nextORHop", "Err", err)
+	// 	return err
+	// }
+
+	// marshalledPubKey, err := x509.MarshalPKIXPublicKey(sessionPubKey)
+	// if err != nil {
+	// 	slog.Error("Failed to marshal public key", "Err", err)
+	// 	return err
+	// }
+
+	// // Data = ORHop + PubKey
+	// dataPayload := append(marshalledPubKey, marshalledORHop...)
+
+	// // Truncate or pad the payload as necessary to fit the relay cell size
+	// if len(dataPayload) < protocol.RelayPayloadSize {
+	// 	dataPayload = append(dataPayload, make([]byte, protocol.RelayPayloadSize-len(dataPayload))...)
+	// } else {
+	// 	dataPayload = dataPayload[:protocol.RelayPayloadSize]
+	// }
+
+	digest := crypto.HashDigest(marshalledExtendPayload)
+
+	// Construct the relay cell payload
+	relayPayload := protocol.RelayCellPayload{
+		StreamID: 0, // TODO: Set the StreamID if needed in the future
+		Digest:   [protocol.DigestSize]byte(digest),
+		Len:      uint16(len(marshalledExtendPayload)),
+		Cmd:      protocol.Extend,
+	}
+	copy(relayPayload.Data[:], marshalledExtendPayload)
+	// Encrypt the payload using the shared symmetric key with the Entry OR
+	sharedSecret := self.CurrCircuit.Path[0].SharedSymKey
+	marshalledPayload, err := relayPayload.Marshall()
+	if err != nil {
+		slog.Error("Failed to marshall relay payload", "Err", err)
+		return err
+	}
+	encryptedRelayPayload, err := crypto.EncryptData(sharedSecret, marshalledPayload[:])
 	if err != nil {
 		slog.Warn("Failed to create a output socket and connect", "Err", err)
 		return
@@ -217,49 +287,6 @@
 	logger := slog.New(slog.NewTextHandler(os.Stdout, &slog.HandlerOptions{Level: slog.LevelInfo}))
 	slog.SetDefault(logger)
 
-<<<<<<< HEAD
-	// RunREPL()
-
-	/* TEST crypto.go */
-
-	/* Workflow:
-	1. Generating a Diffie-Hellman key pair.
-	2. Computing a shared secret using the public key from the key pair (simulating a handshake with another party).
-	3. Hashing the shared secret to fit the size required for AES.
-	4. Test AES: Using the hashed shared secret as a key to encrypt and decrypt data.
-	*/
-
-	// Step 1: Generate ECDH key pair for Diffie-Hellman handshake, using Alice & Bob as an example
-	curve := ecdh.P256()
-	privKey1, pubKey1, err := crypto.GenerateKeyPair(curve)
-	slog.Debug("Alice AES Private Key ", hex.EncodeToString(privKey1.Bytes()))
-	slog.Debug("Alice AES Public Key ", hex.EncodeToString(pubKey1.Bytes()))
-
-	privKey2, pubKey2, err := crypto.GenerateKeyPair(curve)
-	// Generate RSA key pair for Bob
-	privRSAKey2, pubRSAKey2, err := crypto.GenerateRSAKeys()
-
-	// Encrypt and Decrypt Alice's AES public key using RSA key pair.
-	cipherKey1, err := crypto.EncryptWithPublicKey(pubKey1.Bytes(), pubRSAKey2)
-	slog.Debug("Alice RSA Encrypted her Public Key to Bob: ", hex.EncodeToString(cipherKey1))
-
-	decryptMsgKey1, err := crypto.DecryptWithPrivateKey(cipherKey1, privRSAKey2)
-
-	slog.Debug("Bob RSA Decrypted Public Key from Alice: ", hex.EncodeToString(decryptMsgKey1))
-
-	if bytes.Equal(pubKey1.Bytes(), decryptMsgKey1) {
-		slog.Info("************** RSA succeeded ***************")
-	} else {
-		slog.Error("************** RSA encryption failed **************")
-	}
-
-	// Step 2: Computing a shared secret
-	secret1, err := crypto.ComputeSharedSecret(privKey1, pubKey2)
-	if err != nil {
-		slog.Error("Failed to compute shared secret for Alice:", err)
-		return
-	}
-=======
 	// Setup self instance
 	var err error
 	self, err = InitializeSelf()
@@ -268,28 +295,10 @@
 	}
 
 	slog.Debug("Debug", "self", *self)
->>>>>>> ed67a781
 
 	RunREPL()
 
-<<<<<<< HEAD
-	if bytes.Equal(secret1, secret2) {
-		slog.Info("************** Diffie-Hellman key exchange succeeded!************** ")
-	} else {
-		slog.Error("************** Diffie-Hellman key exchange failed!************** ")
-	}
-	// CONSIDER: why hash and not just use shaed secret
-	// Step 3: Hashing
-	hashedSecret := crypto.Hash(secret1)
-	hashedSecret2 := crypto.Hash(secret2)
-	if bytes.Equal(hashedSecret, hashedSecret2) {
-		slog.Info("************** Hashing is deterministic! **************")
-	} else {
-		slog.Error("Hashing is not deterministic!")
-	}
-=======
 	// /* TEST crypto.go */
->>>>>>> ed67a781
 
 	// /* Workflow:
 	// 1. Generating a Diffie-Hellman key pair.
@@ -298,21 +307,6 @@
 	// 4. Test AES: Using the hashed shared secret as a key to encrypt and decrypt data.
 	// */
 
-<<<<<<< HEAD
-	slog.Info("Encrypted Data:", hex.EncodeToString(encryptedData))
-
-	decryptedData, err := crypto.DecryptData(encryptedData, hashedSecret)
-	if err != nil {
-		slog.Error("Error decrypting data:", err)
-		return
-	}
-
-	if string(decryptedData) == string(data) {
-		slog.Info("************** Decryption successful!************** \n Decrypted message:", string(decryptedData))
-	} else {
-		slog.Error("Decryption failed. Decrypted data does not match original.")
-	}
-=======
 	// Step 1: Generate ECDH key pair for Diffie-Hellman handshake, using Alice & Bob as an example
 	// curve := ecdh.P256()
 	// privKey1, pubKey1, err := crypto.GenerateKeyPair(curve)
@@ -387,5 +381,4 @@
 	// } else {
 	// 	slog.Error("Decryption failed. Decrypted data does not match original.")
 	// }
->>>>>>> ed67a781
 }