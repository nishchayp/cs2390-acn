package main

import (
	"bufio"
	"crypto/ecdh"
	"cs2390-acn/pkg/handler"
	"cs2390-acn/pkg/models"
	"cs2390-acn/pkg/protocol"
	//"cs2390-acn/pkg/oniondb"
	//"net/netip"
	"fmt"
	"log"
	"log/slog"
	"net"
	"os"
	"strings"
)

// Global declaration
var self *models.OnionRouter

// Initialize the instance of Onion Router
func InitializeSelf() (*models.OnionRouter, error) {
	or := &models.OnionRouter{
		CellHandlerRegistry: make(map[protocol.CmdType]models.CellHandlerFunc),
		Curve:               ecdh.P256(),
		CircuitLinkMap:      make(map[uint16]models.CircuitLink),
	}
	// Build registry
	or.CellHandlerRegistry[protocol.Create] = handler.CreateCellHandler
<<<<<<< HEAD
	return or, nil
}

=======

	// Create a sample DirectoryEntry and Add it to oniondb:
    /*entry := models.DirectoryEntry{
        ID:        1,
        IP:        "192.168.1.100",
        Port:      8080,
        PublicKey: "sample_public_key",
    }
	_, err := oniondb.InitializeDB()
	if err != nil {
		return nil, err
	}
	oniondb.AddDataToDB(entry);
	
	
	
	*/
	/*
	// Initialize the database
	_, err := oniondb.InitializeDB()
	if err != nil {
		return nil, err
	}

	// Create a sample DirectoryEntry and add it to oniondb
	entry := models.DirectoryEntry{
		ID:        1,
		IP:        netip.AddrPort(CONSTRUCTOR),
		Port:      8080,
		PublicKey: &ecdh.PublicKey{},
	}
	err = oniondb.AddDataToDB(entry)
	if err != nil {
		return nil, err
	}*/

	return or, nil
}

>>>>>>> f28ab9ba
func RunREPL() {
	scanner := bufio.NewScanner(os.Stdin)
	fmt.Print("> ")
	for scanner.Scan() {
		line := scanner.Text()
		words := strings.Split(line, " ")
		cmd := words[0]
		switch cmd {
		case "exit":
			os.Exit(0)
		case "show-circuit":
			// TODO: print current path
		case "establish-circuit":
			// TODO: create circuit
		case "send":
			// destIp := words[1]
			// message := strings.Join(words[2:], " ")
			// protocol.SendTest(ipStack, destIp, message)
		default:
			fmt.Println("Invalid command:")
			// ListCommands()
		}
		fmt.Print("> ")
	}
}

// Receives a connection, recvs cell, calls the handler based on cell
func ServeClient(conn net.Conn) {
	defer conn.Close()

	// Recv a cell
	var cell protocol.Cell
	err := cell.Recv(conn)
	if err != nil {
		slog.Error("Failed to recv cell over tcp.", "Err", err)
	}

	slog.Debug("Cell", "value", cell)

	// Call the appropriate handler
	handlerFunc, ok := self.CellHandlerRegistry[protocol.CmdType(cell.Cmd)]
	if !ok {
		slog.Warn("Dropping cell", "unsuported cell cmd", cell.Cmd)
		return
	}
	handlerFunc(self, conn, &cell)

}

// Keeps on checking for client connections and serves the connection if any
func AcceptClients(tcpListner *net.TCPListener) {
	for {
		// Block until accepts a client conn
		conn, err := tcpListner.Accept()
		if err != nil {
			slog.Error("Failed to accept.", "Err", err)
		}
		go ServeClient(conn)
	}
}

func main() {
	logger := slog.New(slog.NewTextHandler(os.Stdout, &slog.HandlerOptions{Level: slog.LevelInfo}))
	slog.SetDefault(logger)

	// Setup self instance
	var err error
	self, err = InitializeSelf()
	if err != nil {
		slog.Error("Failed to initialize self.", "Err", err)
	}

	// Set up a port to listen for tcp traffic, this would be the service's well know port
	// All clients (OP and other ORs) will connect to this port
	// TODO: pick up random node (maybe b/w 9000 - 9100), add to db
	// - ID
	// - IP
	// - Port
	// - Public key (for RSA)
	tcpAddr, err := net.ResolveTCPAddr("tcp4", fmt.Sprintf(":%d", protocol.OnionListenerPort))
	if err != nil {
		slog.Error("Failed to set up a port to listen for tcp traffic.", "Err", err)
	}
	// Create a socket to listen on selected port
	tcpListner, err := net.ListenTCP("tcp4", tcpAddr)
	if err != nil {
		log.Fatalln("Failed to create a socket to listen on selected port.", "Err", err)
	}
	defer tcpListner.Close()
	slog.Debug("Ready to accept connections")

	// In a separate thread keep on listening for any connections
	go AcceptClients(tcpListner)

	RunREPL()
}<|MERGE_RESOLUTION|>--- conflicted
+++ resolved
@@ -3,7 +3,9 @@
 import (
 	"bufio"
 	"crypto/ecdh"
+	"crypto/ecdh"
 	"cs2390-acn/pkg/handler"
+	"cs2390-acn/pkg/models"
 	"cs2390-acn/pkg/models"
 	"cs2390-acn/pkg/protocol"
 	//"cs2390-acn/pkg/oniondb"
@@ -18,6 +20,8 @@
 
 // Global declaration
 var self *models.OnionRouter
+// Global declaration
+var self *models.OnionRouter
 
 // Initialize the instance of Onion Router
 func InitializeSelf() (*models.OnionRouter, error) {
@@ -26,53 +30,17 @@
 		Curve:               ecdh.P256(),
 		CircuitLinkMap:      make(map[uint16]models.CircuitLink),
 	}
+func InitializeSelf() (*models.OnionRouter, error) {
+	or := &models.OnionRouter{
+		CellHandlerRegistry: make(map[protocol.CmdType]models.CellHandlerFunc),
+		Curve:               ecdh.P256(),
+		CircuitLinkMap:      make(map[uint16]models.CircuitLink),
+	}
 	// Build registry
 	or.CellHandlerRegistry[protocol.Create] = handler.CreateCellHandler
-<<<<<<< HEAD
 	return or, nil
 }
 
-=======
-
-	// Create a sample DirectoryEntry and Add it to oniondb:
-    /*entry := models.DirectoryEntry{
-        ID:        1,
-        IP:        "192.168.1.100",
-        Port:      8080,
-        PublicKey: "sample_public_key",
-    }
-	_, err := oniondb.InitializeDB()
-	if err != nil {
-		return nil, err
-	}
-	oniondb.AddDataToDB(entry);
-	
-	
-	
-	*/
-	/*
-	// Initialize the database
-	_, err := oniondb.InitializeDB()
-	if err != nil {
-		return nil, err
-	}
-
-	// Create a sample DirectoryEntry and add it to oniondb
-	entry := models.DirectoryEntry{
-		ID:        1,
-		IP:        netip.AddrPort(CONSTRUCTOR),
-		Port:      8080,
-		PublicKey: &ecdh.PublicKey{},
-	}
-	err = oniondb.AddDataToDB(entry)
-	if err != nil {
-		return nil, err
-	}*/
-
-	return or, nil
-}
-
->>>>>>> f28ab9ba
 func RunREPL() {
 	scanner := bufio.NewScanner(os.Stdin)
 	fmt.Print("> ")
