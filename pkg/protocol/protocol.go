--- conflicted
+++ resolved
@@ -1,18 +1,11 @@
 package protocol
 
 import (
-<<<<<<< HEAD
 	"bytes"
 	"crypto/ecdh"
 	"crypto/ecdsa"
 	"crypto/x509"
 	"cs2390-acn/pkg/crypto"
-=======
-	"crypto/ecdh"
-	"crypto/ecdsa"
-	"crypto/x509"
-	"encoding/pem"
->>>>>>> f28ab9ba
 	"encoding/binary"
 	"errors"
 	"io"
@@ -134,88 +127,11 @@
 	err = cell.Unmarshall(buf)
 	if err != nil {
 		slog.Warn("Failed to unmarshall. Error", "Err", err)
-<<<<<<< HEAD
-=======
-		return err
-	}
-	return nil
-}
-
-// Marshall serializes the CreateCellPayload to bytes.
-func (payload *CreateCellPayload) Marshall() ([]byte, error) {
-	// var buf [CellPayloadSize]byte
-	buf := make([]byte, CellPayloadSize)
-	marshalledMsg, err := x509.MarshalPKIXPublicKey(payload.PublicKey)
-	slog.Debug("Debug", "Marshalled key sz", len(marshalledMsg))
-	if err != nil {
-		slog.Warn("Failed to marshall.", "Err", err)
-		return []byte{}, err
-	}
-	copy(buf, marshalledMsg)
-	return buf, nil
-}
-
-// Unmarshall deserializes the bytes into a CreateCellPayload.
-func (payload *CreateCellPayload) Unmarshall(data []byte) error {
-	if len(data) < CellPayloadSize {
-		slog.Warn("Invalid cell data")
-		return errors.New("Incorrect number of bytes recv")
-	}
-	pub, err := x509.ParsePKIXPublicKey(data[:MarshalledPublicKeySize])
-	if err != nil {
-		slog.Warn("Failed to unmarshall, from public key")
-		return err
-	}
-	// Assert ecdsa public key and then call ECDH on it to get ecdh pub key
-	payload.PublicKey, err = pub.(*ecdsa.PublicKey).ECDH()
-	if err != nil {
-		if err != nil {
-			slog.Warn("Failed to unmarshall, from public key")
-			return err
-		}
-	}
-	return nil
-}
-
-// Marshall serializes the CreatedCellPayload to bytes.
-func (payload *CreatedCellPayload) Marshall() ([]byte, error) {
-	buf := make([]byte, CellPayloadSize)
-	marshalledPubKey, err := x509.MarshalPKIXPublicKey(payload.PublicKey)
-	slog.Debug("Debug", "Marshalled key sz", len(marshalledPubKey))
-	if err != nil {
-		slog.Warn("Failed to marshall.", "Err", err)
-		return []byte{}, err
-	}
-	copy(buf, marshalledPubKey)
-	copy(buf[MarshalledPublicKeySize:], payload.SharedSymKeyChecksum[:])
-	return buf, nil
-}
-
-// Unmarshall deserializes the bytes into a CreateCellPayload.
-func (payload *CreatedCellPayload) Unmarshall(data []byte) error {
-	if len(data) < CellPayloadSize {
-		slog.Warn("Invalid cell data")
-		return errors.New("Incorrect number of bytes recv")
-	}
-	pub, err := x509.ParsePKIXPublicKey(data[:MarshalledPublicKeySize])
-	if err != nil {
-		slog.Warn("Failed to unmarshall, from public key")
->>>>>>> f28ab9ba
-		return err
-	}
-	// Assert ecdsa public key and then call ECDH on it to get ecdh pub key
-	payload.PublicKey, err = pub.(*ecdsa.PublicKey).ECDH()
-	if err != nil {
-		if err != nil {
-			slog.Warn("Failed to unmarshall, from public key")
-			return err
-		}
-	}
-	copy(payload.SharedSymKeyChecksum[:], data[MarshalledPublicKeySize:MarshalledPublicKeySize+SHA256ChecksumSize])
-	return nil
-}
-
-<<<<<<< HEAD
+		return err
+	}
+	return nil
+}
+
 // Marshall serializes the CreateCellPayload to bytes.
 func (payload *CreateCellPayload) Marshall() ([]byte, error) {
 	// var buf [CellPayloadSize]byte
@@ -352,7 +268,44 @@
 func (payload *RelayExtendCellPayload) Marshall() ([]byte, error) {
 	// Marshal the PublicKey using x509
 	pubKeyBytes, err := x509.MarshalPKIXPublicKey(payload.PublicKey)
-=======
+	if err != nil {
+		return nil, err
+	}
+
+	// Marshal the netip.AddrPort
+	addrPortBytes, err := payload.NextORAddr.MarshalBinary()
+	if err != nil {
+		return nil, err
+	}
+
+	// Combine the command, public key, and AddrPort into one byte slice
+	buf := new(bytes.Buffer)
+	buf.Write(pubKeyBytes)
+	buf.Write(addrPortBytes)
+
+	return buf.Bytes(), nil
+}
+
+// Unmarshall parses bytes into an ExtendCellPayload.
+func UnmarshallExtendCellPayload(data []byte) (*RelayExtendCellPayload, error) {
+	pubKeyBytes := data[:crypto.PubKeyByteSize]
+	publicKey, err := x509.ParsePKIXPublicKey(pubKeyBytes)
+	if err != nil {
+		return nil, err
+	}
+
+	addrPortBytes := data[crypto.PubKeyByteSize:]
+	var addrPort netip.AddrPort
+	if err := addrPort.UnmarshalBinary(addrPortBytes); err != nil {
+		return nil, err
+	}
+
+	return &RelayExtendCellPayload{
+		PublicKey:  publicKey.(*ecdh.PublicKey),
+		NextORAddr: addrPort,
+	}, nil
+}
+
 // MarshalPublicKey converts an ecdh.PublicKey to a string.
 func MarshalPublicKey(publicKey *ecdh.PublicKey) (string, error) {
 	// Marshal the public key to bytes
@@ -379,50 +332,14 @@
 
 	// Parse the bytes into a public key
 	publicKey, err := x509.ParsePKIXPublicKey(pemBlock.Bytes)
->>>>>>> f28ab9ba
-	if err != nil {
-		return nil, err
-	}
-
-<<<<<<< HEAD
-	// Marshal the netip.AddrPort
-	addrPortBytes, err := payload.NextORAddr.MarshalBinary()
-	if err != nil {
-		return nil, err
-	}
-
-	// Combine the command, public key, and AddrPort into one byte slice
-	buf := new(bytes.Buffer)
-	buf.Write(pubKeyBytes)
-	buf.Write(addrPortBytes)
-
-	return buf.Bytes(), nil
-}
-
-// Unmarshall parses bytes into an ExtendCellPayload.
-func UnmarshallExtendCellPayload(data []byte) (*RelayExtendCellPayload, error) {
-	pubKeyBytes := data[:crypto.PubKeyByteSize]
-	publicKey, err := x509.ParsePKIXPublicKey(pubKeyBytes)
-	if err != nil {
-		return nil, err
-	}
-
-	addrPortBytes := data[crypto.PubKeyByteSize:]
-	var addrPort netip.AddrPort
-	if err := addrPort.UnmarshalBinary(addrPortBytes); err != nil {
-		return nil, err
-	}
-
-	return &RelayExtendCellPayload{
-		PublicKey:  publicKey.(*ecdh.PublicKey),
-		NextORAddr: addrPort,
-	}, nil
-=======
+	if err != nil {
+		return nil, err
+	}
+
 	// Assert and return as ecdh.PublicKey
 	ecdhPublicKey, ok := publicKey.(*ecdh.PublicKey)
 	if !ok {
 		return nil, errors.New("Invalid public key type")
 	}
 	return ecdhPublicKey, nil
->>>>>>> f28ab9ba
 }